/*

This file is generated from async/asyncDatabaseTestSuite.ts

*/

type Identity<T> = T

import { strict as assert } from "assert"
import * as _ from "lodash"
import { sum } from "lodash"
import { describe, it } from "mocha"
import { randomId } from "../../helpers/randomId"
import { KeyValuePair, MAX, MIN, Writes } from "../../storage/types"
import { assertEqual } from "../../test/assertHelpers"
import { sortedValues } from "../../test/fixtures"
import { Assert } from "../typeHelpers"
import { subscribeQuery } from "./subscribeQuery"
import { transactionalQuery } from "./transactionalQuery"
import { TupleDatabaseClientApi, TupleTransactionApi } from "./types"

const isSync = true

export function databaseTestSuite(
	name: string,
	createStorage: <S extends KeyValuePair = KeyValuePair>(
		id: string
	) => TupleDatabaseClientApi<S>,
	durable = true
) {
	describe(name, () => {
		it("inserts in correct order", () => {
			const store = createStorage(randomId())
			const items: KeyValuePair[] = [
				{ key: ["a", "a", "a"], value: 1 },
				{ key: ["a", "a", "b"], value: 2 },
				{ key: ["a", "a", "c"], value: 3 },
				{ key: ["a", "b", "a"], value: 4 },
				{ key: ["a", "b", "b"], value: 5 },
				{ key: ["a", "b", "c"], value: 6 },
				{ key: ["a", "c", "a"], value: 7 },
				{ key: ["a", "c", "b"], value: 8 },
				{ key: ["a", "c", "c"], value: 9 },
			]
			const transaction = store.transact()
			for (const { key, value } of _.shuffle(items)) {
				transaction.set(key, value)
			}
			transaction.commit()
			const data = store.scan()
			assertEqual(data, items)
		})

		it("inserting the same thing gets deduplicated", () => {
			const store = createStorage(randomId())
			const transaction = store.transact()
			transaction.set(["a", "a"], 0)
			transaction.set(["a", "a"], 0)
			transaction.commit()
			const data = store.scan()
			assertEqual(data, [{ key: ["a", "a"], value: 0 }])
		})

		it("updates will overwrite the value", () => {
			const store = createStorage(randomId())
			const transaction = store.transact()
			transaction.set(["a", "a"], 0)
			transaction.set(["a", "a"], 1)
			transaction.commit()
			const data = store.scan()
			assertEqual(data, [{ key: ["a", "a"], value: 1 }])
		})

		it("transaction value overwrites works", () => {
			const store = createStorage(randomId())
			const transaction = store.transact()
			transaction.set(["a", "a"], 0)
			transaction.commit()
			const data = store.scan()
			assertEqual(data, [{ key: ["a", "a"], value: 0 }])

			const transaction2 = store.transact()
			transaction2.set(["a", "a"], 1)
			const data2 = transaction2.scan()
			assertEqual(data2, [{ key: ["a", "a"], value: 1 }])

			transaction2.commit()
			const data3 = store.scan()
			assertEqual(data3, [{ key: ["a", "a"], value: 1 }])
		})

		it("inserts the same thing gets deduplicated with ids", () => {
			const store = createStorage(randomId())
			store
				.transact()
				.set(["a", { uuid: "a" }], 0)
				.set(["a", { uuid: "a" }], 0)
				.commit()
			const data = store.scan()
			assertEqual(data.length, 1)
		})

		it("inserts get deduplicated in separate transactions", () => {
			const store = createStorage(randomId())

			store
				.transact()
				.set(["a", { uuid: "a" }], 0)
				.commit()

			store
				.transact()
				.set(["a", { uuid: "a" }], 0)
				.commit()

			const data = store.scan()
			assertEqual(data.length, 1)
		})

		it("inserts get deduplicated set/remove in same transaction", () => {
			const store = createStorage(randomId())

			store
				.transact()
				.set(["a", { uuid: "a" }], 0)
				.remove(["a", { uuid: "a" }])
				.commit()

			const data = store.scan()
			assertEqual(data.length, 0, `data: ${JSON.stringify(data)}`)
		})

		it("inserts get deduplicated remove/set in same transaction", () => {
			const store = createStorage(randomId())

			store
				.transact()
				.remove(["a", { uuid: "a" }])
				.set(["a", { uuid: "a" }], 0)
				.commit()

			const data = store.scan()
			assertEqual(data.length, 1)
		})

		it("inserts get deduplicated set/remove in same transaction with initial tuple", () => {
			const store = createStorage(randomId())

			store
				.transact()
				.set(["a", { uuid: "a" }], 0)
				.commit()

			store
				.transact()
				.set(["a", { uuid: "a" }], 1)
				.remove(["a", { uuid: "a" }])
				.commit()

			const data = store.scan()
			assertEqual(data.length, 0)
		})

		it("inserts get deduplicated remove/set in same transaction with initial tuple", () => {
			const store = createStorage(randomId())

			store
				.transact()
				.set(["a", { uuid: "a" }], 0)
				.commit()

			store
				.transact()
				.remove(["a", { uuid: "a" }])
				.set(["a", { uuid: "a" }], 1)
				.commit()

			const data = store.scan()
			assertEqual(data.length, 1)
		})

		it("removes items correctly", () => {
			const store = createStorage(randomId())

			const items: KeyValuePair[] = [
				{ key: ["a", "a", "a"], value: 1 },
				{ key: ["a", "a", "b"], value: 2 },
				{ key: ["a", "a", "c"], value: 3 },
				{ key: ["a", "b", "a"], value: 4 },
				{ key: ["a", "b", "b"], value: 5 },
				{ key: ["a", "b", "c"], value: 6 },
				{ key: ["a", "c", "a"], value: 7 },
				{ key: ["a", "c", "b"], value: 8 },
				{ key: ["a", "c", "c"], value: 9 },
			]
			const transaction = store.transact()
			for (const { key, value } of _.shuffle(items)) {
				transaction.set(key, value)
			}
			assertEqual(transaction.scan(), items)

			transaction.remove(["a", "a", "c"])
			transaction.remove(["a", "c", "a"])
			transaction.remove(["a", "b", "b"])

			const data = transaction.scan()
			assertEqual(data, [
				{ key: ["a", "a", "a"], value: 1 },
				{ key: ["a", "a", "b"], value: 2 },
				{ key: ["a", "b", "a"], value: 4 },
				{ key: ["a", "b", "c"], value: 6 },
				{ key: ["a", "c", "b"], value: 8 },
				{ key: ["a", "c", "c"], value: 9 },
			])
			transaction.commit()
			assertEqual(store.scan(), data)
		})

		it("transaction.write()", () => {
			const store = createStorage(randomId())

			const items: KeyValuePair[] = [
				{ key: ["a", "a", "a"], value: 1 },
				{ key: ["a", "a", "b"], value: 2 },
				{ key: ["a", "a", "c"], value: 3 },
				{ key: ["a", "b", "a"], value: 4 },
				{ key: ["a", "b", "b"], value: 5 },
				{ key: ["a", "b", "c"], value: 6 },
				{ key: ["a", "c", "a"], value: 7 },
				{ key: ["a", "c", "b"], value: 8 },
				{ key: ["a", "c", "c"], value: 9 },
			]

			store.transact().write({ set: items }).commit()
			let data = store.scan()
			assertEqual(data, items)

			store
				.transact()
				.write({
					remove: [
						["a", "b", "a"],
						["a", "b", "b"],
						["a", "b", "c"],
					],
				})
				.commit()

			data = store.scan()
			assertEqual(data, [
				{ key: ["a", "a", "a"], value: 1 },
				{ key: ["a", "a", "b"], value: 2 },
				{ key: ["a", "a", "c"], value: 3 },
				{ key: ["a", "c", "a"], value: 7 },
				{ key: ["a", "c", "b"], value: 8 },
				{ key: ["a", "c", "c"], value: 9 },
			])
		})

		it("scan gt", () => {
			const store = createStorage(randomId())

			const items: KeyValuePair[] = [
				{ key: ["a", "a", "a"], value: 1 },
				{ key: ["a", "a", "b"], value: 2 },
				{ key: ["a", "a", "c"], value: 3 },
				{ key: ["a", "b", "a"], value: 4 },
				{ key: ["a", "b", "b"], value: 5 },
				{ key: ["a", "b", "c"], value: 6 },
				{ key: ["a", "c", "a"], value: 7 },
				{ key: ["a", "c", "b"], value: 8 },
				{ key: ["a", "c", "c"], value: 9 },
			]
			const transaction = store.transact()
			for (const { key, value } of _.shuffle(items)) {
				transaction.set(key, value)
			}
			transaction.commit()
			const data = store.scan()
			assertEqual(data, items)

			const result = store.scan({
				gt: ["a", "a", MAX],
			})

			assertEqual(result, [
				{ key: ["a", "b", "a"], value: 4 },
				{ key: ["a", "b", "b"], value: 5 },
				{ key: ["a", "b", "c"], value: 6 },
				{ key: ["a", "c", "a"], value: 7 },
				{ key: ["a", "c", "b"], value: 8 },
				{ key: ["a", "c", "c"], value: 9 },
			])
		})

		it("scan gt/lt", () => {
			const store = createStorage(randomId())

			const items: KeyValuePair[] = [
				{ key: ["a", "a", "a"], value: 1 },
				{ key: ["a", "a", "b"], value: 2 },
				{ key: ["a", "a", "c"], value: 3 },
				{ key: ["a", "b", "a"], value: 4 },
				{ key: ["a", "b", "b"], value: 5 },
				{ key: ["a", "b", "c"], value: 6 },
				{ key: ["a", "c", "a"], value: 7 },
				{ key: ["a", "c", "b"], value: 8 },
				{ key: ["a", "c", "c"], value: 9 },
			]
			const transaction = store.transact()
			for (const { key, value } of _.shuffle(items)) {
				transaction.set(key, value)
			}
			transaction.commit()
			const data = store.scan()
			assertEqual(data, items)

			const result = store.scan({
				gt: ["a", "a", MAX],
				lt: ["a", "c", MIN],
			})

			assertEqual(result, [
				{ key: ["a", "b", "a"], value: 4 },
				{ key: ["a", "b", "b"], value: 5 },
				{ key: ["a", "b", "c"], value: 6 },
			])

			const result2 = store.scan({
				gt: ["a", "b", MIN],
				lt: ["a", "b", MAX],
			})

			assertEqual(result2, [
				{ key: ["a", "b", "a"], value: 4 },
				{ key: ["a", "b", "b"], value: 5 },
				{ key: ["a", "b", "c"], value: 6 },
			])
		})

		it("scan prefix", () => {
			const store = createStorage(randomId())

			const items: KeyValuePair[] = [
				{ key: ["a", "a", "a"], value: 1 },
				{ key: ["a", "a", "b"], value: 2 },
				{ key: ["a", "a", "c"], value: 3 },
				{ key: ["a", "b", "a"], value: 4 },
				{ key: ["a", "b", "b"], value: 5 },
				{ key: ["a", "b", "c"], value: 6 },
				{ key: ["a", "c", "a"], value: 7 },
				{ key: ["a", "c", "b"], value: 8 },
				{ key: ["a", "c", "c"], value: 9 },
			]
			const transaction = store.transact()
			for (const { key, value } of _.shuffle(items)) {
				transaction.set(key, value)
			}
			transaction.commit()
			const data = store.scan()
			assertEqual(data, items)

			const result = store.scan({
				prefix: ["a", "b"],
			})

			assertEqual(result, [
				{ key: ["a", "b", "a"], value: 4 },
				{ key: ["a", "b", "b"], value: 5 },
				{ key: ["a", "b", "c"], value: 6 },
			])
		})

		it("scan prefix gte/lte", () => {
			const store = createStorage(randomId())

			const items: KeyValuePair[] = [
				{ key: ["a", "a", "a"], value: 1 },
				{ key: ["a", "a", "b"], value: 2 },
				{ key: ["a", "a", "c"], value: 3 },
				{ key: ["a", "b", "a"], value: 4 },
				{ key: ["a", "b", "b"], value: 5 },
				{ key: ["a", "b", "c"], value: 6 },
				{ key: ["a", "b", "d"], value: 6.5 },
				{ key: ["a", "c", "a"], value: 7 },
				{ key: ["a", "c", "b"], value: 8 },
				{ key: ["a", "c", "c"], value: 9 },
			]

			const transaction = store.transact()
			for (const { key, value } of _.shuffle(items)) {
				transaction.set(key, value)
			}
			transaction.commit()
			const data = store.scan()
			assertEqual(data, items)

			const result = store.scan({
				prefix: ["a", "b"],
				gte: ["b"],
				lte: ["d"],
			})

			assertEqual(result, [
				{ key: ["a", "b", "b"], value: 5 },
				{ key: ["a", "b", "c"], value: 6 },
				{ key: ["a", "b", "d"], value: 6.5 },
			])
		})

		it("scan gte", () => {
			const store = createStorage(randomId())

			const items: KeyValuePair[] = [
				{ key: ["a", "a", "a"], value: 1 },
				{ key: ["a", "a", "b"], value: 2 },
				{ key: ["a", "a", "c"], value: 3 },
				{ key: ["a", "b", "a"], value: 4 },
				{ key: ["a", "b", "b"], value: 5 },
				{ key: ["a", "b", "c"], value: 6 },
				{ key: ["a", "c", "a"], value: 7 },
				{ key: ["a", "c", "b"], value: 8 },
				{ key: ["a", "c", "c"], value: 9 },
			]
			const transaction = store.transact()
			for (const { key, value } of _.shuffle(items)) {
				transaction.set(key, value)
			}
			transaction.commit()
			const data = store.scan()
			assertEqual(data, items)

			const result = store.scan({
				gte: ["a", "b", "a"],
			})

			assertEqual(result, [
				{ key: ["a", "b", "a"], value: 4 },
				{ key: ["a", "b", "b"], value: 5 },
				{ key: ["a", "b", "c"], value: 6 },
				{ key: ["a", "c", "a"], value: 7 },
				{ key: ["a", "c", "b"], value: 8 },
				{ key: ["a", "c", "c"], value: 9 },
			])
		})

		it("scan gte/lte", () => {
			const store = createStorage(randomId())

			const items: KeyValuePair[] = [
				{ key: ["a", "a", "a"], value: 1 },
				{ key: ["a", "a", "b"], value: 2 },
				{ key: ["a", "a", "c"], value: 3 },
				{ key: ["a", "b", "a"], value: 4 },
				{ key: ["a", "b", "b"], value: 5 },
				{ key: ["a", "b", "c"], value: 6 },
				{ key: ["a", "c", "a"], value: 7 },
				{ key: ["a", "c", "b"], value: 8 },
				{ key: ["a", "c", "c"], value: 9 },
			]
			const transaction = store.transact()
			for (const { key, value } of _.shuffle(items)) {
				transaction.set(key, value)
			}
			transaction.commit()
			const data = store.scan()
			assertEqual(data, items)

			const result = store.scan({
				gte: ["a", "a", "c"],
				lte: ["a", "c", MAX],
			})

			assertEqual(result, [
				{ key: ["a", "a", "c"], value: 3 },
				{ key: ["a", "b", "a"], value: 4 },
				{ key: ["a", "b", "b"], value: 5 },
				{ key: ["a", "b", "c"], value: 6 },
				{ key: ["a", "c", "a"], value: 7 },
				{ key: ["a", "c", "b"], value: 8 },
				{ key: ["a", "c", "c"], value: 9 },
			])
		})

		it("scan sorted gt", () => {
			const store = createStorage(randomId())

			const items: KeyValuePair[] = [
				{ key: ["a", "a", "a"], value: 1 },
				{ key: ["a", "a", "b"], value: 2 },
				{ key: ["a", "a", "c"], value: 3 },
				{ key: ["a", "b", "a"], value: 4 },
				{ key: ["a", "b", "b"], value: 5 },
				{ key: ["a", "b", "c"], value: 6 },
				{ key: ["a", "c", "a"], value: 7 },
				{ key: ["a", "c", "b"], value: 8 },
				{ key: ["a", "c", "c"], value: 9 },
			]
			const transaction = store.transact()
			for (const { key, value } of _.shuffle(items)) {
				transaction.set(key, value)
			}
			transaction.commit()
			const data = store.scan()
			assertEqual(data, items)

			const result = store.scan({
				gt: ["a", "b", MAX],
			})

			assertEqual(result, [
				{ key: ["a", "c", "a"], value: 7 },
				{ key: ["a", "c", "b"], value: 8 },
				{ key: ["a", "c", "c"], value: 9 },
			])
		})

		it("scan sorted gt/lt", () => {
			const store = createStorage(randomId())

			const items: KeyValuePair[] = [
				{ key: ["a", "a", "a"], value: 1 },
				{ key: ["a", "a", "b"], value: 2 },
				{ key: ["a", "a", "c"], value: 3 },
				{ key: ["a", "b", "a"], value: 4 },
				{ key: ["a", "b", "b"], value: 5 },
				{ key: ["a", "b", "c"], value: 6 },
				{ key: ["a", "c", "a"], value: 7 },
				{ key: ["a", "c", "b"], value: 8 },
				{ key: ["a", "c", "c"], value: 9 },
			]
			const transaction = store.transact()
			for (const { key, value } of _.shuffle(items)) {
				transaction.set(key, value)
			}
			transaction.commit()
			const data = store.scan()
			assertEqual(data, items)

			const result = store.scan({
				gt: ["a", "a", MAX],
				lt: ["a", "b", MAX],
			})

			assertEqual(result, [
				{ key: ["a", "b", "a"], value: 4 },
				{ key: ["a", "b", "b"], value: 5 },
				{ key: ["a", "b", "c"], value: 6 },
			])
		})

		it("scan sorted gte", () => {
			const store = createStorage(randomId())

			const items: KeyValuePair[] = [
				{ key: ["a", "a", "a"], value: 1 },
				{ key: ["a", "a", "b"], value: 2 },
				{ key: ["a", "a", "c"], value: 3 },
				{ key: ["a", "b", "a"], value: 4 },
				{ key: ["a", "b", "b"], value: 5 },
				{ key: ["a", "b", "c"], value: 6 },
				{ key: ["a", "c", "a"], value: 7 },
				{ key: ["a", "c", "b"], value: 8 },
				{ key: ["a", "c", "c"], value: 9 },
			]
			const transaction = store.transact()
			for (const { key, value } of _.shuffle(items)) {
				transaction.set(key, value)
			}
			transaction.commit()
			const data = store.scan()
			assertEqual(data, items)

			const result = store.scan({
				gte: ["a", "b", MIN],
			})

			assertEqual(result, [
				{ key: ["a", "b", "a"], value: 4 },
				{ key: ["a", "b", "b"], value: 5 },
				{ key: ["a", "b", "c"], value: 6 },
				{ key: ["a", "c", "a"], value: 7 },
				{ key: ["a", "c", "b"], value: 8 },
				{ key: ["a", "c", "c"], value: 9 },
			])
		})

		it("scan sorted gte/lte", () => {
			const store = createStorage(randomId())

			const items: KeyValuePair[] = [
				{ key: ["a", "a", "a"], value: 1 },
				{ key: ["a", "a", "b"], value: 2 },
				{ key: ["a", "a", "c"], value: 3 },
				{ key: ["a", "b", "a"], value: 4 },
				{ key: ["a", "b", "b"], value: 5 },
				{ key: ["a", "b", "c"], value: 6 },
				{ key: ["a", "c", "a"], value: 7 },
				{ key: ["a", "c", "b"], value: 8 },
				{ key: ["a", "c", "c"], value: 9 },
			]
			const transaction = store.transact()
			for (const { key, value } of _.shuffle(items)) {
				transaction.set(key, value)
			}
			transaction.commit()
			const data = store.scan()
			assertEqual(data, items)

			const result = store.scan({
				gte: ["a", "a", "c"],
				lte: ["a", "b", MAX],
			})

			assertEqual(result, [
				{ key: ["a", "a", "c"], value: 3 },
				{ key: ["a", "b", "a"], value: 4 },
				{ key: ["a", "b", "b"], value: 5 },
				{ key: ["a", "b", "c"], value: 6 },
			])
		})

		it("scan invalid bounds", () => {
			const store = createStorage(randomId())

			const items: KeyValuePair[] = [
				{ key: ["a", "a", "a"], value: 1 },
				{ key: ["a", "a", "b"], value: 2 },
				{ key: ["a", "a", "c"], value: 3 },
				{ key: ["a", "b", "a"], value: 4 },
				{ key: ["a", "b", "b"], value: 5 },
				{ key: ["a", "b", "c"], value: 6 },
				{ key: ["a", "c", "a"], value: 7 },
				{ key: ["a", "c", "b"], value: 8 },
				{ key: ["a", "c", "c"], value: 9 },
			]
			const transaction = store.transact()
			for (const { key, value } of _.shuffle(items)) {
				transaction.set(key, value)
			}
			transaction.commit()
			const data = store.scan()
			assertEqual(data, items)

			try {
				store.scan({
					gte: ["a", "c"],
					lte: ["a", "a"],
				})
				assert.fail("Should fail.")
			} catch (error) {
				assert.ok(error)
			}
		})

		it("stores all types of values", () => {
			const store = createStorage(randomId())
			const items: KeyValuePair[] = sortedValues.map(
				(item, i) => ({ key: [item], value: i } as KeyValuePair)
			)
			const transaction = store.transact()
			for (const { key, value } of _.shuffle(items)) {
				transaction.set(key, value)
			}
			transaction.commit()
			const data = store.scan()
			assertEqual(data, items)
		})

		it("transaction overwrites when scanning data out", () => {
			const store = createStorage(randomId())

			const items: KeyValuePair[] = [
				{ key: ["a", "a", "a"], value: 1 },
				{ key: ["a", "a", "b"], value: 2 },
				{ key: ["a", "a", "c"], value: 3 },
				{ key: ["a", "b", "a"], value: 4 },
				{ key: ["a", "b", "b"], value: 5 },
				{ key: ["a", "b", "c"], value: 6 },
				{ key: ["a", "c", "a"], value: 7 },
				{ key: ["a", "c", "b"], value: 8 },
				{ key: ["a", "c", "c"], value: 9 },
			]
			const transaction = store.transact()
			for (const { key, value } of _.shuffle(items)) {
				transaction.set(key, value)
			}
			transaction.commit()
			const data = store.scan()
			assertEqual(data, items)

			const result = store.scan({ prefix: ["a", "b"] })

			assertEqual(result, [
				{ key: ["a", "b", "a"], value: 4 },
				{ key: ["a", "b", "b"], value: 5 },
				{ key: ["a", "b", "c"], value: 6 },
			])

			const transaction2 = store.transact()
			transaction2.set(["a", "b", "b"], 99)
			const result2 = transaction2.scan({ prefix: ["a", "b"] })
			assertEqual(result2, [
				{ key: ["a", "b", "a"], value: 4 },
				{ key: ["a", "b", "b"], value: 99 },
				{ key: ["a", "b", "c"], value: 6 },
			])
		})

		it("get", () => {
			const store = createStorage(randomId())

			const items: KeyValuePair[] = [
				{ key: ["a", "a", "a"], value: 1 },
				{ key: ["a", "a", "b"], value: 2 },
				{ key: ["a", "a", "c"], value: 3 },
				{ key: ["a", "b", "a"], value: 4 },
				{ key: ["a", "b", "b"], value: 5 },
				{ key: ["a", "b", "c"], value: 6 },
				{ key: ["a", "c", "a"], value: 7 },
				{ key: ["a", "c", "b"], value: 8 },
				{ key: ["a", "c", "c"], value: 9 },
			]
			const transaction = store.transact()
			for (const { key, value } of _.shuffle(items)) {
				transaction.set(key, value)
			}
			transaction.commit()

			assertEqual(store.get(["a", "a", "c"]), 3)
			assertEqual(store.get(["a", "c", "c"]), 9)
			assertEqual(store.get(["a", "c", "d"]), undefined)
		})

		it("transaction overwrites get", () => {
			const store = createStorage(randomId())

			store.transact().set(["a"], 1).set(["b"], 2).set(["c"], 3).commit()

			const tr = store.transact()
			tr.set(["a"], 2)
			assertEqual(store.get(["a"]), 1)
			assertEqual(tr.get(["a"]), 2)

			tr.remove(["b"])
			assertEqual(store.get(["b"]), 2)
			assertEqual(tr.get(["b"]), undefined)

			tr.set(["d"], 99)
			assertEqual(store.get(["d"]), undefined)
			assertEqual(tr.get(["d"]), 99)
		})

		it("exists", () => {
			const store = createStorage(randomId())

			const items: KeyValuePair[] = [
				{ key: ["a", "a", "a"], value: 1 },
				{ key: ["a", "a", "b"], value: 2 },
				{ key: ["a", "a", "c"], value: 3 },
				{ key: ["a", "b", "a"], value: 4 },
				{ key: ["a", "b", "b"], value: 5 },
				{ key: ["a", "b", "c"], value: 6 },
				{ key: ["a", "c", "a"], value: 7 },
				{ key: ["a", "c", "b"], value: 8 },
				{ key: ["a", "c", "c"], value: 9 },
			]
			const transaction = store.transact()
			for (const { key, value } of _.shuffle(items)) {
				transaction.set(key, value)
			}
			transaction.commit()

			assertEqual(store.exists(["a", "a", "c"]), true)
			assertEqual(store.exists(["a", "c", "c"]), true)
			assertEqual(store.exists(["a", "c", "d"]), false)
		})

		it("transaction overwrites exists", () => {
			const store = createStorage(randomId())

			store.transact().set(["a"], 1).set(["b"], 2).set(["c"], 3).commit()

			const tr = store.transact()
			tr.set(["a"], 2)
			assertEqual(store.exists(["a"]), true)
			assertEqual(tr.exists(["a"]), true)

			tr.remove(["b"])
			assertEqual(store.exists(["b"]), true)
			assertEqual(tr.exists(["b"]), false)

			tr.set(["d"], 99)
			assertEqual(store.exists(["d"]), false)
			assertEqual(tr.exists(["d"]), true)
		})

		it("committing a transaction prevents any further interaction", () => {
			const store = createStorage(randomId())
			const tx = store.transact()
			tx.commit()

			assert.throws(() => tx.get([1]))
			assert.throws(() => tx.exists([1]))
			assert.throws(() => tx.scan())
			assert.throws(() => tx.write({}))
			assert.throws(() => tx.set([1], 2))
			assert.throws(() => tx.remove([1]))
			assert.throws(() => tx.cancel())
			assert.throws(() => tx.commit())
		})

		it("canceling a transaction prevents any further interaction", () => {
			const store = createStorage(randomId())
			const tx = store.transact()
			tx.cancel()

			assert.throws(() => tx.get([1]))
			assert.throws(() => tx.exists([1]))
			assert.throws(() => tx.scan())
			assert.throws(() => tx.write({}))
			assert.throws(() => tx.set([1], 2))
			assert.throws(() => tx.remove([1]))
			assert.throws(() => tx.cancel())
			assert.throws(() => tx.commit())
		})

		it("cancelling a transaction does not submit writes", () => {
			const store = createStorage(randomId())
			const tx = store.transact()
			tx.set([1], 2)
			assertEqual(tx.get([1]), 2)
			tx.cancel()

			assertEqual(store.get([1]), undefined)
		})

		it.skip("cancelled transaction cannot conflict with other transactions")

		describe("application-level indexing", () => {
			it("bidirectional friends stored as keys", () => {
				const store = createStorage(randomId())

				function setAEV(
					[a, e, v]: [string, string, string],
					tx: TupleTransactionApi
				) {
					tx.set([a, e, v], null)
					if (a === "friend") tx.set([a, v, e], null)
				}

				function removeAEV(
					[a, e, v]: [string, string, string],
					tx: TupleTransactionApi
				) {
					tx.remove([a, e, v])
					if (a === "friend") tx.remove([a, v, e])
				}

				const items: [string, string, string][] = [
					["friend", "a", "b"],
					["friend", "a", "c"],
					["friend", "b", "c"],
					["name", "a", "Chet"],
					["name", "b", "Meghan"],
					["name", "c", "Andrew"],
				]
				const transaction = store.transact()
				for (const key of _.shuffle(items)) {
					setAEV(key, transaction)
				}
				transaction.commit()

				let result = store.scan().map(({ key }) => key)

				assertEqual(result, [
					["friend", "a", "b"],
					["friend", "a", "c"],
					["friend", "b", "a"],
					["friend", "b", "c"],
					["friend", "c", "a"],
					["friend", "c", "b"],
					["name", "a", "Chet"],
					["name", "b", "Meghan"],
					["name", "c", "Andrew"],
				])

				const tx = store.transact()
				removeAEV(["friend", "a", "b"], tx)
				result = tx.scan().map(({ key }) => key)

				assertEqual(result, [
					["friend", "a", "c"],
					["friend", "b", "c"],
					["friend", "c", "a"],
					["friend", "c", "b"],
					["name", "a", "Chet"],
					["name", "b", "Meghan"],
					["name", "c", "Andrew"],
				])

				setAEV(["friend", "d", "a"], tx)
				result = tx.scan().map(({ key }) => key)

				assertEqual(result, [
					["friend", "a", "c"],
					["friend", "a", "d"],
					["friend", "b", "c"],
					["friend", "c", "a"],
					["friend", "c", "b"],
					["friend", "d", "a"],
					["name", "a", "Chet"],
					["name", "b", "Meghan"],
					["name", "c", "Andrew"],
				])
			})

			it("indexing objects stored as values", () => {
				const store = createStorage(randomId())

				type Person = { id: number; first: string; last: string; age: number }

				function setPerson(person: Person, tx: TupleTransactionApi) {
					const prev = tx.get(["personById", person.id])
					if (prev) {
						tx.remove(["personByAge", prev.age, prev.id])
					}

					tx.set(["personById", person.id], person)
					tx.set(["personByAge", person.age, person.id], person)
				}

				function removePerson(personId: number, tx: TupleTransactionApi) {
					const prev = tx.get(["personById", personId])
					if (prev) {
						tx.remove(["personByAge", prev.age, prev.id])
						tx.remove(["personById", prev.id])
					}
				}

				const people: Person[] = [
					{ id: 1, first: "Chet", last: "Corcos", age: 29 },
					{ id: 2, first: "Simon", last: "Last", age: 26 },
					{ id: 3, first: "Jon", last: "Schwartz", age: 30 },
					{ id: 4, first: "Luke", last: "Hansen", age: 29 },
				]

				const transaction = store.transact()
				for (const person of _.shuffle(people)) {
					setPerson(person, transaction)
				}
				transaction.commit()

				let result = store.scan().map(({ key }) => key)

				assertEqual(result, [
					["personByAge", 26, 2],
					["personByAge", 29, 1],
					["personByAge", 29, 4],
					["personByAge", 30, 3],
					["personById", 1],
					["personById", 2],
					["personById", 3],
					["personById", 4],
				])

				const tx = store.transact()
				removePerson(3, tx)
				result = tx.scan().map(({ key }) => key)

				assertEqual(result, [
					["personByAge", 26, 2],
					["personByAge", 29, 1],
					["personByAge", 29, 4],
					["personById", 1],
					["personById", 2],
					["personById", 4],
				])

				setPerson(
					{
						id: 1,
						first: "Chet",
						last: "Corcos",
						age: 30,
					},
					tx
				)

				result = tx.scan().map(({ key }) => key)

				assertEqual(result, [
					["personByAge", 26, 2],
					["personByAge", 29, 4],
					["personByAge", 30, 1],
					["personById", 1],
					["personById", 2],
					["personById", 4],
				])
			})
		})

		describe("MVCC - Multi-version Concurrency Control", () => {
			// Basically, concurrent transactional read-writes.

			it("works", () => {
				const id = randomId()
				const store = createStorage(id)

				// The lamp is off
				store.commit({ set: [{ key: ["lamp"], value: false }] })

				// Chet wants the lamp on, Meghan wants the lamp off.
				const chet = store.transact()
				const meghan = store.transact()

				// Chet turns it on if its off.
				if (!chet.get(["lamp"])) chet.set(["lamp"], true)

				// Meghan turns it off if its on.
				if (meghan.get(["lamp"])) meghan.set(["lamp"], false)

				// Someone has to lose. Whoever commits first wins.
				chet.commit()
				assert.throws(() => meghan.commit())
				assertEqual(store.get(["lamp"]), true)

				// Meghan will have to try again.
				const meghan2 = store.transact()
				if (meghan2.get(["lamp"])) meghan2.set(["lamp"], false)
				meghan2.commit()

				// And she has her way.
				assertEqual(store.get(["lamp"]), false)
			})

			if (!isSync) {
				it("transactionalQuery will retry on those errors", () => {
					const id = randomId()
					type Schema = { key: ["score"]; value: number }
					const store = createStorage<Schema>(id)

					store.commit({ set: [{ key: ["score"], value: 0 }] })

					const sleep = (timeMs) =>
						new Promise((resolve) => setTimeout(resolve, timeMs))

					const incScore = transactionalQuery<Schema>()(
						(tx, amount: number, sleepMs: number) => {
							const score = tx.get(["score"])!
							sleep(sleepMs)
							tx.set(["score"], score + amount)
						}
					)

					// 0 -> chet reads
					// 1 -> meghan reads
					// 2 -> chet writes
					// 3 -> meghan writes -- conflict!
					// 3 -> meghan reads -- retry
					// 4 -> meghan writes -- success!

					function chet() {
						incScore(store, 10, 2)
						assertEqual(store.get(["score"]), 10)
					}

					function meghan() {
						sleep(1)
						incScore(store, -1, 2)
						assertEqual(store.get(["score"]), 9)
					}

					;[chet(), meghan()]

					// Final state.
					assertEqual(store.get(["score"]), 9)
				})
			}

			it("should probably generalize to scans as well", () => {
				const id = randomId()
				type Schema =
					| { key: ["player", string, number]; value: null }
					| { key: ["total", number]; value: null }
				const store = createStorage<Schema>(id)
				store.commit({
					set: [
						// TODO: add test using value as well.
						{ key: ["player", "chet", 0], value: null },
						{ key: ["player", "meghan", 0], value: null },
						{ key: ["total", 0], value: null },
					],
				})

				// We have a score keeping game.
				const addScore = transactionalQuery<Schema>()(
					(tx, player: string, inc: number) => {
						// It has this miserable api, lol.
						const getPlayerScore = (player: string) => {
							const pairs = tx.scan({ prefix: ["player", player] })
							if (pairs.length !== 1) throw new Error("Missing player.")
							const [{ key }] = pairs
							return key[2]
						}

						const getCurrentTotal = () => {
							const totals = tx.scan({ prefix: ["total"] })
							if (totals.length !== 1) throw new Error("Too many totals.")
							const [{ key }] = totals
							return key[1]
						}

						const resetTotal = () => {
							const pairs = tx.scan({ prefix: ["player"] })
							const total = sum(pairs.map(({ key }) => key[2]))
							tx.remove(["total", getCurrentTotal()])
							tx.set(["total", total], null)
						}

						// But crucially, we reset the whole total whenever someone scores.
						const playerScore = getPlayerScore(player)
						tx.remove(["player", player, playerScore])
						tx.set(["player", player, playerScore + inc], null)

						resetTotal()
					}
				)

				// Chet an meghan are playing a game.
				const chet = store.transact()
				const meghan = store.transact()

				// Chet
				addScore(chet, "chet", 1)
				addScore(meghan, "meghan", 1)

				// Whoever commits first will win.
				meghan.commit()
				assert.throws(() => chet.commit())

				// Most importantly, the total will never be incorrect.
				assertEqual(store.scan({ prefix: [] }), [
					{ key: ["player", "chet", 0], value: null },
					{ key: ["player", "meghan", 1], value: null },
					{ key: ["total", 1], value: null },
				])
			})

			it("computes granular conflict based on tuple bounds, not prefix", () => {
				const id = randomId()
				const store = createStorage(id)

				const a = store.transact()
				const b = store.transact()

				a.scan({ gte: [1], lt: [10] })
				b.scan({ gte: [10] })

				const c = store.transact()
				c.set([10], null)
				c.commit()

				a.commit() // ok
				assert.throws(() => b.commit())
			})

			it.skip("can be used for transactional reads")
		})

		describe("Reactivity", () => {
			it("works with setting a value on existing key", () => {
				const store = createStorage(randomId())
				store.commit({
					set: [{ key: ["a"], value: 1 }],
				})

				let hoist: Writes | undefined
				store.subscribe({ gte: ["a"], lte: ["a"] }, (writes) => {
					hoist = writes
				})

				store.transact().set(["a"], 1).commit()

				assert.deepStrictEqual(hoist, {
					set: [{ key: ["a"], value: 1 }],
					remove: [],
				} as Writes)
			})

<<<<<<< HEAD
			it("works with add key", () => {
=======
			it("works with set key", () => {
>>>>>>> 4cf39fc1
				const store = createStorage(randomId())
				const items: KeyValuePair[] = [
					{ key: ["a", "a", "a"], value: 1 },
					{ key: ["a", "a", "b"], value: 2 },
					{ key: ["a", "a", "c"], value: 3 },
					{ key: ["a", "b", "a"], value: 4 },
					{ key: ["a", "b", "b"], value: 5 },
					{ key: ["a", "b", "c"], value: 6 },
					{ key: ["a", "c", "a"], value: 7 },
					{ key: ["a", "c", "b"], value: 8 },
					{ key: ["a", "c", "c"], value: 9 },
				]
				const transaction = store.transact()
				for (const { key, value } of _.shuffle(items)) {
					transaction.set(key, value)
				}
				transaction.commit()

				const data = store.scan()
				assertEqual(data, items)

				let hoist: Writes | undefined
				store.subscribe(
					{ gt: ["a", "a", MAX], lt: ["a", "c", MIN] },
					(writes) => {
						hoist = writes
					}
				)

				store.transact().set(["a", "b", 1], 1).commit()

				assert.deepStrictEqual(hoist, {
					set: [{ key: ["a", "b", 1], value: 1 }],
					remove: [],
				} as Writes)
			})

			it("works with remove key", () => {
				const store = createStorage(randomId())
				const items: KeyValuePair[] = [
					{ key: ["a", "a", "a"], value: 1 },
					{ key: ["a", "a", "b"], value: 2 },
					{ key: ["a", "a", "c"], value: 3 },
					{ key: ["a", "b", "a"], value: 4 },
					{ key: ["a", "b", "b"], value: 5 },
					{ key: ["a", "b", "c"], value: 6 },
					{ key: ["a", "c", "a"], value: 7 },
					{ key: ["a", "c", "b"], value: 8 },
					{ key: ["a", "c", "c"], value: 9 },
				]
				const transaction = store.transact()
				for (const { key, value } of _.shuffle(items)) {
					transaction.set(key, value)
				}
				transaction.commit()

				const data = store.scan()
				assertEqual(data, items)

				let hoist: Writes | undefined
				store.subscribe({ prefix: ["a", "b"] }, (writes) => {
					hoist = writes
				})

				store.transact().remove(["a", "b", "a"]).commit()

				assert.deepStrictEqual(hoist, {
					set: [],
					remove: [["a", "b", "a"]],
				} as Writes)
			})

			it("works when overwriting a value to an existing key", () => {
				const store = createStorage(randomId())
				const items: KeyValuePair[] = [
					{ key: ["a", "a", "a"], value: 1 },
					{ key: ["a", "a", "b"], value: 2 },
					{ key: ["a", "a", "c"], value: 3 },
					{ key: ["a", "b", "a"], value: 4 },
					{ key: ["a", "b", "b"], value: 5 },
					{ key: ["a", "b", "c"], value: 6 },
					{ key: ["a", "c", "a"], value: 7 },
					{ key: ["a", "c", "b"], value: 8 },
					{ key: ["a", "c", "c"], value: 9 },
				]
				const transaction = store.transact()
				for (const { key, value } of _.shuffle(items)) {
					transaction.set(key, value)
				}
				transaction.commit()

				const data = store.scan()
				assertEqual(data, items)

				let hoist: Writes | undefined
				store.subscribe({ prefix: ["a", "b"] }, (writes) => {
					hoist = writes
				})

				store.transact().set(["a", "b", "a"], 99).commit()

				assert.deepStrictEqual(hoist, {
					set: [{ key: ["a", "b", "a"], value: 99 }],
					remove: [],
				} as Writes)
			})

			it("should use prefix correctly and filter bounds", () => {
				const store = createStorage(randomId())
				const items: KeyValuePair[] = [
					{ key: ["a", "a", "a"], value: 1 },
					{ key: ["a", "a", "b"], value: 2 },
					{ key: ["a", "a", "c"], value: 3 },
					{ key: ["a", "b", "a"], value: 4 },
					{ key: ["a", "b", "b"], value: 5 },
					{ key: ["a", "b", "c"], value: 6 },
					{ key: ["a", "c", "a"], value: 7 },
					{ key: ["a", "c", "b"], value: 8 },
					{ key: ["a", "c", "c"], value: 9 },
				]
				const transaction = store.transact()
				for (const { key, value } of _.shuffle(items)) {
					transaction.set(key, value)
				}
				transaction.commit()

				const data = store.scan()
				assertEqual(data, items)

				// Note that these queries are *basically* the same.
				// { gt: ["a", "a", MAX], lt: ["a", "c", MIN] },
				// { gt: ["a", "b", MIN], lt: ["a", "b", MAX] },
				// But the second one has better reactivity performance due to the shared prefix.

				let hoist1: Writes | undefined
				store.subscribe(
					{ gt: ["a", "b", MIN], lt: ["a", "b", MAX] },
					(writes) => {
						hoist1 = writes
					}
				)

				let hoist2: Writes | undefined
				store.subscribe(
					{ gt: ["a", "a", MAX], lt: ["a", "c", MIN] },
					(writes) => {
						hoist2 = writes
					}
				)

				let hoist3: Writes | undefined
				store.subscribe(
					{ gt: ["a", "a", MAX], lt: ["a", "c", MAX] },
					(writes) => {
						hoist3 = writes
					}
				)

				store.transact().set(["a", "c", 1], 1).commit()

				assert.deepStrictEqual(hoist1, undefined)

				// Even though the prefix matches, isWithinBounds should filter this out.
				assert.deepStrictEqual(hoist2, undefined)

				assert.deepStrictEqual(hoist3, {
					set: [{ key: ["a", "c", 1], value: 1 }],
					remove: [],
				} as Writes)
			})

			if (isSync) {
				it("throws an error if you try to write in a subscribe callback", () => {
					const store = createStorage(randomId())

					let throws = false
					store.subscribe({ prefix: ["a"] }, () => {
						try {
							store.transact().set(["b"], 2).commit()
						} catch (error) {
							throws = true
						}
					})

					store.transact().set(["a", 1], 1).commit()
					assert.ok(throws)
				})
			}
		})

		describe("subscribeQuery", () => {
			it("works", () => {
				type Schema =
					| { key: ["person", number]; value: string }
					| { key: ["list", number, number]; value: null }

				const store = createStorage<Schema>(randomId())
				store.commit({
					set: [
						{ key: ["person", 1], value: "chet" },
						{ key: ["person", 2], value: "meghan" },
						{ key: ["person", 3], value: "sean" },
						{ key: ["list", 0, 1], value: null },
						{ key: ["list", 1, 2], value: null },
					],
				})

				let compute = 0
				let peopleList: string[] = []

				const { result, destroy } = subscribeQuery(
					store,
					(db) => {
						compute++
						const pairs = db.scan({ prefix: ["list"] })
						const people = pairs.map(({ key }) =>
							db.get(["person", key[2]])
						) as string[]
						return people
					},
					(newResult) => {
						peopleList = newResult
					}
				)

				peopleList = result

				assert.deepEqual(peopleList, ["chet", "meghan"])
				assert.deepEqual(compute, 1)
				compute = 0

				store.transact().set(["person", 1], "chester").commit()
				// if (!isSync)  new Promise((resolve) => setTimeout(resolve, 10))

				assert.deepEqual(peopleList, ["chester", "meghan"])
				assert.deepEqual(compute, 1)
				compute = 0

				store.transact().set(["person", 3], "joe").commit()
				assert.deepEqual(peopleList, ["chester", "meghan"])
				assert.deepEqual(compute, 0)

				// Two changes at once, only one callback.
				store
					.transact()
					.set(["person", 2], "mego")
					.set(["person", 1], "chet")
					.remove(["list", 0, 1])
					.set(["list", 2, 1], null)
					.commit()

				// if (!isSync)  new Promise((resolve) => setTimeout(resolve, 10))

				assert.deepEqual(peopleList, ["mego", "chet"])
				assert.deepEqual(compute, 1)
			})
		})

		describe("subspace", () => {
			it("get/exists/scan works", () => {
				type Person = { id: string; name: string; age: number }
				type Schema =
					| { key: ["person", string]; value: Person }
					| { key: ["personByName", string, string]; value: Person }
					| { key: ["personByAge", number, string]; value: Person }

				const store = createStorage<Schema>(randomId())

				const writePerson = transactionalQuery<Schema>()(
					(tx, person: Person) => {
						tx.set(["person", person.id], person)
						tx.set(["personByName", person.name, person.id], person)
						tx.set(["personByAge", person.age, person.id], person)
					}
				)

				writePerson(store, { id: "1", name: "Chet", age: 31 })
				writePerson(store, { id: "2", name: "Meghan", age: 30 })
				writePerson(store, { id: "3", name: "Tanishq", age: 22 })

				const personByAge = store.subspace(["personByAge"])
				assertEqual(
					personByAge.scan().map(({ key }) => key[0]),
					[22, 30, 31]
				)
				assertEqual(personByAge.get([22, "3"])!.name, "Tanishq")
				assertEqual(personByAge.exists([31, "1"]), true)
				assertEqual(personByAge.exists([31, "2"]), false)
			})

			it("writes work", () => {
				type Schema = { key: ["a", number]; value: number }
				const store = createStorage<Schema>(randomId())

				store.commit({
					set: [
						{ key: ["a", 1], value: 1 },
						{ key: ["a", 2], value: 2 },
					],
				})

				const a = store.subspace(["a"])
				const tx = a.transact().set([3], 3)
				assertEqual(tx.get([1]), 1)
				assertEqual(tx.get([3]), 3)
				tx.commit()

				assertEqual(a.scan(), [
					{ key: [1], value: 1 },
					{ key: [2], value: 2 },
					{ key: [3], value: 3 },
				])
			})

			it("writes work in a nested subspace", () => {
				type Schema = { key: ["a", "a", number]; value: number }
				const store = createStorage<Schema>(randomId())

				store.commit({
					set: [
						{ key: ["a", "a", 1], value: 1 },
						{ key: ["a", "a", 2], value: 2 },
					],
				})

				const a = store.subspace(["a"])
				const aa = a.subspace(["a"])
				const tx = aa.transact().set([3], 3)
				assertEqual(tx.get([1]), 1)
				assertEqual(tx.get([3]), 3)
				tx.commit()
				assertEqual(aa.scan(), [
					{ key: [1], value: 1 },
					{ key: [2], value: 2 },
					{ key: [3], value: 3 },
				])
			})

			it("can create nested subspace inside a transaction", () => {
				type Schema = { key: ["a", "a", number]; value: number }
				const store = createStorage<Schema>(randomId())

				store.commit({
					set: [
						{ key: ["a", "a", 1], value: 1 },
						{ key: ["a", "a", 2], value: 2 },
					],
				})

				const a = store.subspace(["a"])
				const tx = a.transact()
				tx.set(["a", 3], 3)
				const aa = tx.subspace(["a"])
				aa.set([4], 4)

				assertEqual(aa.scan(), [
					{ key: [1], value: 1 },
					{ key: [2], value: 2 },
					{ key: [3], value: 3 },
					{ key: [4], value: 4 },
				])

				aa.commit()

				assertEqual(a.scan(), [
					{ key: ["a", 1], value: 1 },
					{ key: ["a", 2], value: 2 },
					{ key: ["a", 3], value: 3 },
					{ key: ["a", 4], value: 4 },
				])
			})

			it("scan args types work", () => {
				type Schema = { key: ["a", number]; value: number }
				const store = createStorage<Schema>(randomId())

				store.commit({
					set: [
						{ key: ["a", 1], value: 1 },
						{ key: ["a", 2], value: 2 },
					],
				})

				const a = store.subspace(["a"])

				assertEqual(a.scan({ gt: [1] }), [{ key: [2], value: 2 }])
			})
		})

		describe("subschema", () => {
			it("types work", () => {
				type SubSchema1 = { key: ["a", number]; value: number }
				type SubSchema2 = { key: ["b", string]; value: string }
				type Schema = SubSchema1 | SubSchema2
				const store = createStorage<Schema>(randomId())

				function module0(db: TupleDatabaseClientApi<Schema>) {
					const a1 = () => db.get(["a", 1])
					type A1 = Assert<ReturnType<typeof a1>, Identity<number | undefined>>

					const a2 = () => db.get(["b", ""])
					type A2 = Assert<ReturnType<typeof a2>, Identity<string | undefined>>

					const a3 = () => db.scan({ prefix: ["a"] })
					type A3 = Assert<ReturnType<typeof a3>, Identity<SubSchema1[]>>

					const a4 = () => db.scan({ prefix: ["b"] })
					type A4 = Assert<ReturnType<typeof a4>, Identity<SubSchema2[]>>

					const a5 = () => db.scan({ prefix: [] })
					type A5 = Assert<ReturnType<typeof a5>, Identity<Schema[]>>

					const a6 = () => db.subspace(["a"])
					type A6 = Assert<
						ReturnType<typeof a6>,
						TupleDatabaseClientApi<{
							key: [number]
							value: number
						}>
					>

					const a7 = () => db.subspace(["b"])
					type A7 = Assert<
						ReturnType<typeof a7>,
						TupleDatabaseClientApi<{
							key: [string]
							value: string
						}>
					>

					const a8 = () => db.transact()
					type A8 = Assert<ReturnType<typeof a8>, TupleTransactionApi<Schema>>
				}
				function module1(db: TupleDatabaseClientApi<SubSchema1>) {
					const a1 = () => db.get(["a", 1])
					type A1 = Assert<ReturnType<typeof a1>, Identity<number | undefined>>

					const a3 = () => db.scan({ prefix: ["a"] })
					type A3 = Assert<ReturnType<typeof a3>, Identity<SubSchema1[]>>

					// TODO: this is leaky! Maybe its best to use subspaces!
					const a5 = () => db.scan({ prefix: [] })
					type A5 = Assert<ReturnType<typeof a5>, Identity<SubSchema1[]>>

					const a6 = () => db.subspace(["a"])
					type A6 = Assert<
						ReturnType<typeof a6>,
						TupleDatabaseClientApi<{
							key: [number]
							value: number
						}>
					>

					const a8 = () => db.transact()
					type A8 = Assert<
						ReturnType<typeof a8>,
						TupleTransactionApi<SubSchema1>
					>
				}
				function module2(db: TupleDatabaseClientApi<SubSchema2>) {
					const a2 = () => db.get(["b", ""])
					type A2 = Assert<ReturnType<typeof a2>, Identity<string | undefined>>

					const a4 = () => db.scan({ prefix: ["b"] })
					type A4 = Assert<ReturnType<typeof a4>, Identity<SubSchema2[]>>

					const a5 = () => db.scan({ prefix: [] })
					type A5 = Assert<ReturnType<typeof a5>, Identity<SubSchema2[]>>

					const a7 = () => db.subspace(["b"])
					type A7 = Assert<
						ReturnType<typeof a7>,
						TupleDatabaseClientApi<{
							key: [string]
							value: string
						}>
					>
				}

				module0(store)
				// @ts-expect-error
				module1(store)
				// @ts-expect-error
				module2(store)
			})

			it("types work", () => {
				type SubSchema1 = { key: ["a", number]; value: number }
				type SubSchema2 = { key: ["b", string]; value: string }
				type SubSchema3 = { key: ["c", boolean]; value: boolean }

				type Schema = SubSchema1 | SubSchema2
				const store = createStorage<Schema>(randomId())

				function module1(db: TupleDatabaseClientApi<SubSchema3>) {}
				function module2(db: TupleDatabaseClientApi<SubSchema3>) {}

				// @ts-expect-error
				module1(store)
				// @ts-expect-error
				module2(store)
			})
		})

		if (durable) {
			describe("Persistence", () => {
				it("persists properly", () => {
					const id = randomId()
					const store = createStorage(id)

					const items: KeyValuePair[] = [
						{ key: ["a", "a", "a"], value: 1 },
						{ key: ["a", "a", "b"], value: 2 },
						{ key: ["a", "a", "c"], value: 3 },
						{ key: ["a", "b", "a"], value: 4 },
						{ key: ["a", "b", "b"], value: 5 },
						{ key: ["a", "b", "c"], value: 6 },
						{ key: ["a", "c", "a"], value: 7 },
						{ key: ["a", "c", "b"], value: 8 },
						{ key: ["a", "c", "c"], value: 9 },
					]
					const transaction = store.transact()
					for (const { key, value } of _.shuffle(items)) {
						transaction.set(key, value)
					}
					transaction.commit()

					const data = store.scan()
					assertEqual(data, items)

					store.close()

					const store2 = createStorage(id)
					const data2 = store2.scan()
					assertEqual(data2, items)
				})
			})
		}
	})
}<|MERGE_RESOLUTION|>--- conflicted
+++ resolved
@@ -1188,11 +1188,7 @@
 				} as Writes)
 			})
 
-<<<<<<< HEAD
-			it("works with add key", () => {
-=======
 			it("works with set key", () => {
->>>>>>> 4cf39fc1
 				const store = createStorage(randomId())
 				const items: KeyValuePair[] = [
 					{ key: ["a", "a", "a"], value: 1 },
