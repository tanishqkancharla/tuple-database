--- conflicted
+++ resolved
@@ -1186,11 +1186,7 @@
 				} as Writes)
 			})
 
-<<<<<<< HEAD
-			it("works with add key", async () => {
-=======
 			it("works with set key", async () => {
->>>>>>> 4cf39fc1
 				const store = createStorage(randomId())
 				const items: KeyValuePair[] = [
 					{ key: ["a", "a", "a"], value: 1 },
